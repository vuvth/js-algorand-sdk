{
  "name": "algosdk",
  "version": "1.0.0",
<<<<<<< HEAD
  "description": "algosdkjs is Algorand's official javascript SDK",
  "main": "index.js",
=======
  "description": "algosdk is Algorand's official javascript SDK",
  "main": "src/main.js",
>>>>>>> 797bdaa1
  "directories": {
    "test": "tests"
  },
  "dependencies": {
    "hi-base32": "^0.5.0",
    "js-sha512": "^0.8.0",
    "msgpack-lite": "git+https://github.com/algorand/msgpack-lite.git",
    "superagent": "^4.1.0",
    "tweetnacl": "^1.0.1"
  },
  "devDependencies": {
    "@babel/core": "^7.2.2",
    "@babel/preset-env": "^7.3.1",
    "babel-core": "^6.26.3",
    "babel-minify": "^0.5.0",
    "babelify": "^10.0.0",
    "browserify": "^16.2.3",
    "common-shakeify": "^0.5.3",
    "mocha": "^5.2.0",
    "uglify-js": "^3.4.9",
    "watchify": "^3.11.1"
  },
  "scripts": {
    "test": "mocha -R spec tests/",
    "build": "browserify src/main.js -s algosdk | minify --simplify --mangle.keepClassName --deadcode.keepFnArgs --mangle.keepFnName --comments false --outFile dist/algosdk.min.js"
  },
  "author": "Algorand, llc",
  "license": "MIT"
}<|MERGE_RESOLUTION|>--- conflicted
+++ resolved
@@ -1,13 +1,9 @@
 {
   "name": "algosdk",
   "version": "1.0.0",
-<<<<<<< HEAD
-  "description": "algosdkjs is Algorand's official javascript SDK",
+  "description": "algosdk is Algorand's official javascript SDK",
   "main": "index.js",
-=======
-  "description": "algosdk is Algorand's official javascript SDK",
-  "main": "src/main.js",
->>>>>>> 797bdaa1
+
   "directories": {
     "test": "tests"
   },
